/*
 * Copyright (C) 2011 the original author or authors.
 * See the notice.md file distributed with this work for additional
 * information regarding copyright ownership.
 *
 * Licensed under the Apache License, Version 2.0 (the "License");
 * you may not use this file except in compliance with the License.
 * You may obtain a copy of the License at
 *
 *     http://www.apache.org/licenses/LICENSE-2.0
 *
 * Unless required by applicable law or agreed to in writing, software
 * distributed under the License is distributed on an "AS IS" BASIS,
 * WITHOUT WARRANTIES OR CONDITIONS OF ANY KIND, either express or implied.
 * See the License for the specific language governing permissions and
 * limitations under the License.
 */
package org.iq80.snappy;

<<<<<<< HEAD
import static com.google.common.io.ByteStreams.toByteArray;
import static com.google.common.primitives.UnsignedBytes.toInt;
import static org.iq80.snappy.SnappyOutputStream.STREAM_HEADER;
import static org.testng.Assert.assertEquals;
=======
import com.google.common.base.Charsets;
import org.testng.annotations.Test;
>>>>>>> 2a56865a

import java.io.ByteArrayInputStream;
import java.io.EOFException;
import java.io.IOException;
import java.io.InputStream;
import java.io.OutputStream;
import java.nio.ByteBuffer;
import java.util.Arrays;

<<<<<<< HEAD
import org.testng.annotations.Test;

import com.google.common.base.Charsets;

public class SnappyStreamTest extends AbstractSnappyStreamTest
{
    /**
     * {@inheritDoc}
     * @throws IOException 
     */
    @Override
    protected OutputStream createOutputStream(OutputStream target) throws IOException
=======
import static com.google.common.io.ByteStreams.toByteArray;
import static com.google.common.primitives.UnsignedBytes.toInt;
import static org.iq80.snappy.SnappyOutputStream.STREAM_HEADER;
import static org.testng.Assert.assertEquals;

public class SnappyStreamTest
        extends AbstractSnappyStreamTest
{
    @Override
    protected OutputStream createOutputStream(OutputStream target)
            throws IOException
>>>>>>> 2a56865a
    {
        return new SnappyOutputStream(target);
    }

<<<<<<< HEAD
    /**
     * {@inheritDoc}
     * @throws IOException 
     */
    @Override
    protected InputStream createInputStream(InputStream source, boolean verifyCheckSums) throws IOException
=======
    @Override
    protected InputStream createInputStream(InputStream source, boolean verifyCheckSums)
            throws IOException
>>>>>>> 2a56865a
    {
        return new SnappyInputStream(source, verifyCheckSums);
    }

<<<<<<< HEAD
    /**
     * {@inheritDoc}
     */
=======
>>>>>>> 2a56865a
    @Override
    protected byte[] getMarkerFrame()
    {
        return STREAM_HEADER;
    }

    @Test
    public void testSimple()
            throws Exception
    {
        byte[] original = "aaaaaaaaaaaabbbbbbbaaaaaa".getBytes(Charsets.UTF_8);

        byte[] compressed = compress(original);
        byte[] uncompressed = uncompress(compressed);

        assertEquals(uncompressed, original);
        assertEquals(compressed.length, 33);      // 7 byte stream header, 7 byte block header, 19 bytes compressed data
        assertEquals(Arrays.copyOf(compressed, 7), STREAM_HEADER); // stream header
        assertEquals(toInt(compressed[7]), 0x01); // flag: compressed
        assertEquals(toInt(compressed[8]), 0x00); // length: 19 = 0x0013
        assertEquals(toInt(compressed[9]), 0x13);
        assertEquals(toInt(compressed[10]), 0x92); // crc32c: 0x9274cda8
        assertEquals(toInt(compressed[11]), 0x74);
        assertEquals(toInt(compressed[12]), 0xCD);
        assertEquals(toInt(compressed[13]), 0xA8);
    }

    @Test
    public void testUncompressable()
            throws Exception
    {
        byte[] random = getRandom(1, 5000);
        int crc32c = Crc32C.maskedCrc32c(random);

        byte[] compressed = compress(random);
        byte[] uncompressed = uncompress(compressed);

        assertEquals(uncompressed, random);
        assertEquals(compressed.length, random.length + 7 + 7);
        assertEquals(toInt(compressed[7]), 0x00); // flag: uncompressed
        assertEquals(toInt(compressed[8]), 0x13); // length: 5000 = 0x1388
        assertEquals(toInt(compressed[9]), 0x88);
        assertEquals(ByteBuffer.wrap(compressed, 10, 4).getInt(), crc32c); // crc: see above
    }

    @Test
    public void testEmptyCompression()
            throws Exception
    {
        byte[] empty = new byte[0];
        assertEquals(compress(empty), STREAM_HEADER);
        assertEquals(uncompress(STREAM_HEADER), empty);
    }
<<<<<<< HEAD
=======

>>>>>>> 2a56865a
    @Test(expectedExceptions = EOFException.class, expectedExceptionsMessageRegExp = ".*block header.*")
    public void testShortBlockHeader()
            throws Exception
    {
        uncompressBlock(new byte[] {0});
    }

    @Test(expectedExceptions = EOFException.class, expectedExceptionsMessageRegExp = ".*reading frame.*")
    public void testShortBlockData()
            throws Exception
    {
        uncompressBlock(new byte[] {0, 0, 4, 0, 0, 0, 0, 'x', 'x'}); // flag = 0, size = 4, crc32c = 0, block data = [x, x]
    }

    @Test(expectedExceptions = IOException.class, expectedExceptionsMessageRegExp = "invalid compressed flag in header: 0x41")
    public void testInvalidBlockHeaderCompressedFlag()
            throws Exception
    {
        uncompressBlock(new byte[] {'A', 0, 1, 0, 0, 0, 0, 0}); // flag = 'A', block size = 1, crc32c = 0
    }

    @Test(expectedExceptions = IOException.class, expectedExceptionsMessageRegExp = "invalid block size in header: 0")
    public void testInvalidBlockSizeZero()
            throws Exception
    {
        uncompressBlock(new byte[] {0, 0, 0, 0, 0, 0, 0}); // flag = '0', block size = 0, crc32c = 0
    }

    @Test(expectedExceptions = IOException.class, expectedExceptionsMessageRegExp = "invalid block size in header: 55555")
    public void testInvalidBlockSizeLarge()
            throws Exception
    {
        uncompressBlock(new byte[] {0, (byte) 0xD9, 0x03, 0, 0, 0, 0}); // flag = 0, block size = 55555, crc32c = 0
    }

    @Test(expectedExceptions = IOException.class, expectedExceptionsMessageRegExp = "Corrupt input: invalid checksum")
    public void testInvalidChecksum()
            throws Exception
    {
        uncompressBlock(new byte[] {0, 0, 1, 0, 0, 0, 0, 'a'}); // flag = 0, size = 4, crc32c = 0, block data = [a]
    }

    @Test
    public void testInvalidChecksumIgnoredWhenVerificationDisabled()
            throws Exception
    {
        byte[] block = {0, 0, 1, 0, 0, 0, 0, 'a'}; // flag = 0, size = 4, crc32c = 0, block data = [a]
        ByteArrayInputStream inputData = new ByteArrayInputStream(blockToStream(block));
        assertEquals(toByteArray(createInputStream(inputData, false)), new byte[] {'a'});
    }

    private byte[] uncompressBlock(byte[] block)
            throws IOException
    {
        return uncompress(blockToStream(block));
    }
    
    private static byte[] blockToStream(byte[] block)
    {
        byte[] stream = new byte[STREAM_HEADER.length + block.length];
        System.arraycopy(STREAM_HEADER, 0, stream, 0, STREAM_HEADER.length);
        System.arraycopy(block, 0, stream, STREAM_HEADER.length, block.length);
        return stream;
    }
}<|MERGE_RESOLUTION|>--- conflicted
+++ resolved
@@ -17,15 +17,8 @@
  */
 package org.iq80.snappy;
 
-<<<<<<< HEAD
-import static com.google.common.io.ByteStreams.toByteArray;
-import static com.google.common.primitives.UnsignedBytes.toInt;
-import static org.iq80.snappy.SnappyOutputStream.STREAM_HEADER;
-import static org.testng.Assert.assertEquals;
-=======
 import com.google.common.base.Charsets;
 import org.testng.annotations.Test;
->>>>>>> 2a56865a
 
 import java.io.ByteArrayInputStream;
 import java.io.EOFException;
@@ -35,20 +28,6 @@
 import java.nio.ByteBuffer;
 import java.util.Arrays;
 
-<<<<<<< HEAD
-import org.testng.annotations.Test;
-
-import com.google.common.base.Charsets;
-
-public class SnappyStreamTest extends AbstractSnappyStreamTest
-{
-    /**
-     * {@inheritDoc}
-     * @throws IOException 
-     */
-    @Override
-    protected OutputStream createOutputStream(OutputStream target) throws IOException
-=======
 import static com.google.common.io.ByteStreams.toByteArray;
 import static com.google.common.primitives.UnsignedBytes.toInt;
 import static org.iq80.snappy.SnappyOutputStream.STREAM_HEADER;
@@ -60,33 +39,17 @@
     @Override
     protected OutputStream createOutputStream(OutputStream target)
             throws IOException
->>>>>>> 2a56865a
     {
         return new SnappyOutputStream(target);
     }
 
-<<<<<<< HEAD
-    /**
-     * {@inheritDoc}
-     * @throws IOException 
-     */
-    @Override
-    protected InputStream createInputStream(InputStream source, boolean verifyCheckSums) throws IOException
-=======
     @Override
     protected InputStream createInputStream(InputStream source, boolean verifyCheckSums)
             throws IOException
->>>>>>> 2a56865a
     {
         return new SnappyInputStream(source, verifyCheckSums);
     }
 
-<<<<<<< HEAD
-    /**
-     * {@inheritDoc}
-     */
-=======
->>>>>>> 2a56865a
     @Override
     protected byte[] getMarkerFrame()
     {
@@ -140,10 +103,7 @@
         assertEquals(compress(empty), STREAM_HEADER);
         assertEquals(uncompress(STREAM_HEADER), empty);
     }
-<<<<<<< HEAD
-=======
 
->>>>>>> 2a56865a
     @Test(expectedExceptions = EOFException.class, expectedExceptionsMessageRegExp = ".*block header.*")
     public void testShortBlockHeader()
             throws Exception
@@ -200,7 +160,7 @@
     {
         return uncompress(blockToStream(block));
     }
-    
+
     private static byte[] blockToStream(byte[] block)
     {
         byte[] stream = new byte[STREAM_HEADER.length + block.length];
