/*
 * Copyright (C) 2011 the original author or authors.
 * See the notice.md file distributed with this work for additional
 * information regarding copyright ownership.
 *
 * Licensed under the Apache License, Version 2.0 (the "License");
 * you may not use this file except in compliance with the License.
 * You may obtain a copy of the License at
 *
 *     http://www.apache.org/licenses/LICENSE-2.0
 *
 * Unless required by applicable law or agreed to in writing, software
 * distributed under the License is distributed on an "AS IS" BASIS,
 * WITHOUT WARRANTIES OR CONDITIONS OF ANY KIND, either express or implied.
 * See the License for the specific language governing permissions and
 * limitations under the License.
 */
package org.iq80.snappy;

import java.io.IOException;
import java.io.InputStream;
<<<<<<< HEAD
=======
import java.nio.ByteOrder;
>>>>>>> 2a56865a

final class SnappyInternalUtils
{
    private SnappyInternalUtils()
    {
    }

    private static final Memory memory;

    static {
        // Try to only load one implementation of Memory to assure the call sites are monomorphic (fast)
        Memory memoryInstance = null;

        // TODO enable UnsafeMemory on big endian machines
        //
        // The current UnsafeMemory code assumes the machine is little endian, and will
        // not work correctly on big endian CPUs.  For now, we will disable UnsafeMemory on
        // big endian machines.  This will make the code significantly slower on big endian.
        // In the future someone should add the necessary flip bytes calls to make this
        // work efficiently on big endian machines.
        if (ByteOrder.nativeOrder() == ByteOrder.LITTLE_ENDIAN) {
            try {
                Class<? extends Memory> unsafeMemoryClass = SnappyInternalUtils.class.getClassLoader().loadClass("org.iq80.snappy.UnsafeMemory").asSubclass(Memory.class);
                Memory unsafeMemory = unsafeMemoryClass.newInstance();
                if (unsafeMemory.loadInt(new byte[4], 0) == 0) {
                    memoryInstance = unsafeMemory;
                }
            }
            catch (Throwable ignored) {
            }
        }
        if (memoryInstance == null) {
            try {
                Class<? extends Memory> slowMemoryClass = SnappyInternalUtils.class.getClassLoader().loadClass("org.iq80.snappy.SlowMemory").asSubclass(Memory.class);
                Memory slowMemory = slowMemoryClass.newInstance();
                if (slowMemory.loadInt(new byte[4], 0) == 0) {
                    memoryInstance = slowMemory;
                }
                else {
                    throw new AssertionError("SlowMemory class is broken!");
                }
            }
            catch (Throwable ignored) {
                throw new AssertionError("Could not find SlowMemory class");
            }
        }
        memory = memoryInstance;
    }

    static final boolean HAS_UNSAFE = memory.fastAccessSupported();

    static boolean equals(byte[] left, int leftIndex, byte[] right, int rightIndex, int length)
    {
        checkPositionIndexes(leftIndex, leftIndex + length, left.length);
        checkPositionIndexes(rightIndex, rightIndex + length, right.length);

        for (int i = 0; i < length; i++) {
            if (left[leftIndex + i] != right[rightIndex + i]) {
                return false;
            }
        }
        return true;
    }

    public static int lookupShort(short[] data, int index)
    {
        return memory.lookupShort(data, index);
    }

    public static int loadByte(byte[] data, int index)
    {
        return memory.loadByte(data, index);
    }

    static int loadInt(byte[] data, int index)
    {
        return memory.loadInt(data, index);
    }

    static void copyLong(byte[] src, int srcIndex, byte[] dest, int destIndex)
    {
        memory.copyLong(src, srcIndex, dest, destIndex);
    }

    static long loadLong(byte[] data, int index)
    {
        return memory.loadLong(data, index);
    }

    static void copyMemory(byte[] input, int inputIndex, byte[] output, int outputIndex, int length)
    {
        memory.copyMemory(input, inputIndex, output, outputIndex, length);
    }

    //
    // Copied from Guava Preconditions
    static <T> T checkNotNull(T reference, String errorMessageTemplate, Object... errorMessageArgs)
    {
        if (reference == null) {
            // If either of these parameters is null, the right thing happens anyway
            throw new NullPointerException(String.format(errorMessageTemplate, errorMessageArgs));
        }
        return reference;
    }

    static void checkArgument(boolean expression, String errorMessageTemplate, Object... errorMessageArgs)
    {
        if (!expression) {
            throw new IllegalArgumentException(String.format(errorMessageTemplate, errorMessageArgs));
        }
    }

    static void checkPositionIndexes(int start, int end, int size)
    {
        // Carefully optimized for execution by hotspot (explanatory comment above)
        if (start < 0 || end < start || end > size) {
            throw new IndexOutOfBoundsException(badPositionIndexes(start, end, size));
        }
    }

    static String badPositionIndexes(int start, int end, int size)
    {
        if (start < 0 || start > size) {
            return badPositionIndex(start, size, "start index");
        }
        if (end < 0 || end > size) {
            return badPositionIndex(end, size, "end index");
        }
        // end < start
        return String.format("end index (%s) must not be less than start index (%s)", end, start);
    }

    static String badPositionIndex(int index, int size, String desc)
    {
        if (index < 0) {
            return String.format("%s (%s) must not be negative", desc, index);
        }
        else if (size < 0) {
            throw new IllegalArgumentException("negative size: " + size);
        }
        else { // index > size
            return String.format("%s (%s) must not be greater than size (%s)", desc, index, size);
        }
    }
<<<<<<< HEAD
    /**
     * Reads <i>length</i> bytes from <i>source</i> into <i>dest</i> starting at <i>offset</i>. <br/>
     * 
     * The only case where the <i>length</i> <tt>byte</tt>s will not be read is if <i>source</i> returns EOF.
=======

    /**
     * Reads <i>length</i> bytes from <i>source</i> into <i>dest</i> starting at <i>offset</i>. <br/>
     * <p/>
     * The only case where the <i>length</i> <tt>byte</tt>s will not be read is if <i>source</i> returns EOF.
     *
>>>>>>> 2a56865a
     * @param source The source of bytes to read from. Must not be <code>null</code>.
     * @param dest The <tt>byte[]</tt> to read bytes into. Must not be <code>null</code>.
     * @param offset The index in <i>dest</i> to start filling.
     * @param length The number of bytes to read.
     * @return Total number of bytes actually read.
<<<<<<< HEAD
     * @throws IOException
     * @throws VerifyException If any of the arguments are invalid.
     * @throws IndexOutOfBoundsException if <i>offset</i> or <i>length</i> are invalid.
     */
    static final int readBytes(InputStream source, byte[] dest, int offset, int length) throws IOException
    {
        // validate arguments
        checkNotNull(source, "source is null");
        checkNotNull(dest, "dest is null");
                
            // how many bytes were read.
=======
     * @throws IndexOutOfBoundsException if <i>offset</i> or <i>length</i> are invalid.
     */
    static int readBytes(InputStream source, byte[] dest, int offset, int length)
            throws IOException
    {
        checkNotNull(source, "source is null");
        checkNotNull(dest, "dest is null");

        // how many bytes were read.
>>>>>>> 2a56865a
        int lastRead = source.read(dest, offset, length);

        int totalRead = lastRead;

        // if we did not read as many bytes as we had hoped, try reading again.
        if (lastRead < length) {
            // as long the buffer is not full (remaining() == 0) and we have not reached EOF (lastRead == -1) keep reading.
            while (totalRead < length && lastRead != -1) {
                lastRead = source.read(dest, offset + totalRead, length - totalRead);

                // if we got EOF, do not add to total read.
                if (lastRead != -1) {
                    totalRead += lastRead;
                }
            }
        }

<<<<<<< HEAD
    
        return totalRead;
    }
    
    static int skip(InputStream source, int skip) throws IOException
=======
        return totalRead;
    }

    static int skip(InputStream source, int skip)
            throws IOException
>>>>>>> 2a56865a
    {
        // optimization also avoids potential for error with some implementation of
        // InputStream.skip() which throw exceptions with negative numbers (ie. ZipInputStream).
        if (skip <= 0) {
            return 0;
        }

<<<<<<< HEAD
        int toSkip = skip - (int)source.skip(skip);
=======
        int toSkip = skip - (int) source.skip(skip);
>>>>>>> 2a56865a

        boolean more = true;
        while (toSkip > 0 && more) {
            // check to see if we reached EOF
            int read = source.read();
            if (read == -1) {
                more = false;
<<<<<<< HEAD
            } else {
=======
            }
            else {
>>>>>>> 2a56865a
                --toSkip;
                toSkip -= source.skip(toSkip);
            }
        }

<<<<<<< HEAD
        final int skipped = skip - toSkip;
=======
        int skipped = skip - toSkip;
>>>>>>> 2a56865a

        return skipped;
    }
}<|MERGE_RESOLUTION|>--- conflicted
+++ resolved
@@ -19,10 +19,7 @@
 
 import java.io.IOException;
 import java.io.InputStream;
-<<<<<<< HEAD
-=======
 import java.nio.ByteOrder;
->>>>>>> 2a56865a
 
 final class SnappyInternalUtils
 {
@@ -167,37 +164,17 @@
             return String.format("%s (%s) must not be greater than size (%s)", desc, index, size);
         }
     }
-<<<<<<< HEAD
-    /**
-     * Reads <i>length</i> bytes from <i>source</i> into <i>dest</i> starting at <i>offset</i>. <br/>
-     * 
-     * The only case where the <i>length</i> <tt>byte</tt>s will not be read is if <i>source</i> returns EOF.
-=======
 
     /**
      * Reads <i>length</i> bytes from <i>source</i> into <i>dest</i> starting at <i>offset</i>. <br/>
      * <p/>
      * The only case where the <i>length</i> <tt>byte</tt>s will not be read is if <i>source</i> returns EOF.
      *
->>>>>>> 2a56865a
      * @param source The source of bytes to read from. Must not be <code>null</code>.
      * @param dest The <tt>byte[]</tt> to read bytes into. Must not be <code>null</code>.
      * @param offset The index in <i>dest</i> to start filling.
      * @param length The number of bytes to read.
      * @return Total number of bytes actually read.
-<<<<<<< HEAD
-     * @throws IOException
-     * @throws VerifyException If any of the arguments are invalid.
-     * @throws IndexOutOfBoundsException if <i>offset</i> or <i>length</i> are invalid.
-     */
-    static final int readBytes(InputStream source, byte[] dest, int offset, int length) throws IOException
-    {
-        // validate arguments
-        checkNotNull(source, "source is null");
-        checkNotNull(dest, "dest is null");
-                
-            // how many bytes were read.
-=======
      * @throws IndexOutOfBoundsException if <i>offset</i> or <i>length</i> are invalid.
      */
     static int readBytes(InputStream source, byte[] dest, int offset, int length)
@@ -207,7 +184,6 @@
         checkNotNull(dest, "dest is null");
 
         // how many bytes were read.
->>>>>>> 2a56865a
         int lastRead = source.read(dest, offset, length);
 
         int totalRead = lastRead;
@@ -225,19 +201,11 @@
             }
         }
 
-<<<<<<< HEAD
-    
-        return totalRead;
-    }
-    
-    static int skip(InputStream source, int skip) throws IOException
-=======
         return totalRead;
     }
 
     static int skip(InputStream source, int skip)
             throws IOException
->>>>>>> 2a56865a
     {
         // optimization also avoids potential for error with some implementation of
         // InputStream.skip() which throw exceptions with negative numbers (ie. ZipInputStream).
@@ -245,11 +213,7 @@
             return 0;
         }
 
-<<<<<<< HEAD
-        int toSkip = skip - (int)source.skip(skip);
-=======
         int toSkip = skip - (int) source.skip(skip);
->>>>>>> 2a56865a
 
         boolean more = true;
         while (toSkip > 0 && more) {
@@ -257,22 +221,14 @@
             int read = source.read();
             if (read == -1) {
                 more = false;
-<<<<<<< HEAD
-            } else {
-=======
             }
             else {
->>>>>>> 2a56865a
                 --toSkip;
                 toSkip -= source.skip(toSkip);
             }
         }
 
-<<<<<<< HEAD
-        final int skipped = skip - toSkip;
-=======
         int skipped = skip - toSkip;
->>>>>>> 2a56865a
 
         return skipped;
     }
