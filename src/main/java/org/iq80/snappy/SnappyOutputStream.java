/*
 * Copyright (C) 2011 the original author or authors.
 * See the notice.md file distributed with this work for additional
 * information regarding copyright ownership.
 *
 * Licensed under the Apache License, Version 2.0 (the "License");
 * you may not use this file except in compliance with the License.
 * You may obtain a copy of the License at
 *
 *     http://www.apache.org/licenses/LICENSE-2.0
 *
 * Unless required by applicable law or agreed to in writing, software
 * distributed under the License is distributed on an "AS IS" BASIS,
 * WITHOUT WARRANTIES OR CONDITIONS OF ANY KIND, either express or implied.
 * See the License for the specific language governing permissions and
 * limitations under the License.
 */
package org.iq80.snappy;

import java.io.IOException;
import java.io.OutputStream;

/**
 * This class implements an output stream for writing Snappy compressed data.
 * The output format is the stream header "snappy\0" followed by one or more
 * compressed blocks of data, each of which is preceded by a seven byte header.
 * <p/>
 * The first byte of the header is a flag indicating if the block is compressed
 * or not. A value of 0x00 means uncompressed, and 0x01 means compressed.
 * <p/>
 * The second and third bytes are the size of the block in the stream as a big
 * endian number. This value is never zero as empty blocks are never written.
 * The maximum allowed length is 32k (1 << 15).
 * <p/>
 * The remaining four byes are crc32c checksum of the user input data masked
 * with the following function: {@code ((crc >>> 15) | (crc << 17)) + 0xa282ead8 }
 * <p/>
 * An uncompressed block is simply copied from the input, thus guaranteeing
 * that the output is never larger than the input (not including the header).
 * <p>
 * <b>NOTE:</b>This data produced by this class is not compatible with the
 * {@code x-snappy-framed} specification. It can only be read by
 * {@link SnappyInputStream}.
 * </p>
<<<<<<< HEAD
 * @deprecated Prefer the use of {@link SnappyFramedOutputStream} which implements 
=======
 *
 * @deprecated Use {@link SnappyFramedOutputStream} which implements
>>>>>>> 2a56865a
 * the standard {@code x-snappy-framed} specification.
 */
@Deprecated
public class SnappyOutputStream
        extends AbstractSnappyOutputStream
{
    static final byte[] STREAM_HEADER = new byte[] {'s', 'n', 'a', 'p', 'p', 'y', 0};

    // the header format requires the max block size to fit in 15 bits -- do not change!
    static final int MAX_BLOCK_SIZE = 1 << 15;
<<<<<<< HEAD
    
    /**
     * Write out the uncompressed content if the compression ratio (compressed length / raw length) exceeds this value.
     */
    public static final double MIN_COMPRESSION_RATIO = 7.0/8.0;
    
=======

    /**
     * Write out the uncompressed content if the compression ratio (compressed length / raw length) exceeds this value.
     */
    public static final double MIN_COMPRESSION_RATIO = 7.0 / 8.0;

>>>>>>> 2a56865a
    private final boolean calculateChecksum;

    /**
     * Creates a Snappy output stream to write data to the specified underlying output stream.
     *
     * @param out the underlying output stream
     */
    public SnappyOutputStream(OutputStream out)
            throws IOException
    {
        this (out, true);
    }
    
    private SnappyOutputStream(OutputStream out, boolean calculateChecksum)
            throws IOException
    {
        super(out, MAX_BLOCK_SIZE, MIN_COMPRESSION_RATIO);
        this.calculateChecksum = calculateChecksum;
    }

    private SnappyOutputStream(OutputStream out, boolean calculateChecksum)
            throws IOException
    {
        super(out, MAX_BLOCK_SIZE, MIN_COMPRESSION_RATIO);
        this.calculateChecksum = calculateChecksum;
    }

    /**
     * Creates a Snappy output stream with block checksums disabled.  This is only useful for
     * apples-to-apples benchmarks with other compressors that do not perform block checksums.
     *
     * @param out the underlying output stream
     */
    public static SnappyOutputStream newChecksumFreeBenchmarkOutputStream(OutputStream out)
            throws IOException
    {
        return new SnappyOutputStream(out, false);
    }

<<<<<<< HEAD
    /**
     * {@inheritDoc}
     */
    @Override
    protected void writeHeader(OutputStream out)
            throws IOException {
=======
    @Override
    protected void writeHeader(OutputStream out)
            throws IOException
    {
>>>>>>> 2a56865a
        out.write(STREAM_HEADER);
    }

    /**
     * {@inheritDoc}
     */
    @Override
<<<<<<< HEAD
    protected int calculateCRC32C(byte[] data, int offset, int length) {
=======
    protected int calculateCRC32C(byte[] data, int offset, int length)
    {
>>>>>>> 2a56865a
        return calculateChecksum ? super.calculateCRC32C(data, offset, length) : 0;
    }

    @Override
<<<<<<< HEAD
    protected void writeBlock(OutputStream out, byte[] data, int offset,
            int length, boolean compressed, int crc32c) throws IOException {
=======
    protected void writeBlock(OutputStream out, byte[] data, int offset, int length, boolean compressed, int crc32c)
            throws IOException
    {
>>>>>>> 2a56865a
        // write compressed flag
        out.write(compressed ? 0x01 : 0x00);

        // write length
        out.write(length >>> 8);
        out.write(length);

        // write crc32c of user input data
        out.write(crc32c >>> 24);
        out.write(crc32c >>> 16);
        out.write(crc32c >>> 8);
        out.write(crc32c);

        // write data
        out.write(data, offset, length);
    }
}<|MERGE_RESOLUTION|>--- conflicted
+++ resolved
@@ -42,12 +42,8 @@
  * {@code x-snappy-framed} specification. It can only be read by
  * {@link SnappyInputStream}.
  * </p>
-<<<<<<< HEAD
- * @deprecated Prefer the use of {@link SnappyFramedOutputStream} which implements 
-=======
  *
  * @deprecated Use {@link SnappyFramedOutputStream} which implements
->>>>>>> 2a56865a
  * the standard {@code x-snappy-framed} specification.
  */
 @Deprecated
@@ -58,21 +54,12 @@
 
     // the header format requires the max block size to fit in 15 bits -- do not change!
     static final int MAX_BLOCK_SIZE = 1 << 15;
-<<<<<<< HEAD
-    
-    /**
-     * Write out the uncompressed content if the compression ratio (compressed length / raw length) exceeds this value.
-     */
-    public static final double MIN_COMPRESSION_RATIO = 7.0/8.0;
-    
-=======
 
     /**
      * Write out the uncompressed content if the compression ratio (compressed length / raw length) exceeds this value.
      */
     public static final double MIN_COMPRESSION_RATIO = 7.0 / 8.0;
 
->>>>>>> 2a56865a
     private final boolean calculateChecksum;
 
     /**
@@ -83,14 +70,7 @@
     public SnappyOutputStream(OutputStream out)
             throws IOException
     {
-        this (out, true);
-    }
-    
-    private SnappyOutputStream(OutputStream out, boolean calculateChecksum)
-            throws IOException
-    {
-        super(out, MAX_BLOCK_SIZE, MIN_COMPRESSION_RATIO);
-        this.calculateChecksum = calculateChecksum;
+        this(out, true);
     }
 
     private SnappyOutputStream(OutputStream out, boolean calculateChecksum)
@@ -112,44 +92,23 @@
         return new SnappyOutputStream(out, false);
     }
 
-<<<<<<< HEAD
-    /**
-     * {@inheritDoc}
-     */
-    @Override
-    protected void writeHeader(OutputStream out)
-            throws IOException {
-=======
     @Override
     protected void writeHeader(OutputStream out)
             throws IOException
     {
->>>>>>> 2a56865a
         out.write(STREAM_HEADER);
     }
 
-    /**
-     * {@inheritDoc}
-     */
     @Override
-<<<<<<< HEAD
-    protected int calculateCRC32C(byte[] data, int offset, int length) {
-=======
     protected int calculateCRC32C(byte[] data, int offset, int length)
     {
->>>>>>> 2a56865a
         return calculateChecksum ? super.calculateCRC32C(data, offset, length) : 0;
     }
 
     @Override
-<<<<<<< HEAD
-    protected void writeBlock(OutputStream out, byte[] data, int offset,
-            int length, boolean compressed, int crc32c) throws IOException {
-=======
     protected void writeBlock(OutputStream out, byte[] data, int offset, int length, boolean compressed, int crc32c)
             throws IOException
     {
->>>>>>> 2a56865a
         // write compressed flag
         out.write(compressed ? 0x01 : 0x00);
 
